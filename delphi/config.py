--- conflicted
+++ resolved
@@ -32,56 +32,28 @@
 
 @dataclass
 class LatentConfig(Serializable):
-<<<<<<< HEAD
-    width: int = 131_072
-    """Number of latents in each autoencoder"""
-
-    min_examples: int = 200
-    """Minimum number of examples to generate for a single latent. 
-    If the number of activating examples is less than this, the 
-=======
     min_examples: int = 200
     """Minimum number of examples to generate for a single latent.
     If the number of activating examples is less than this, the
->>>>>>> 8eb4a555
     latent will not be explained and scored."""
 
     max_examples: int = 10_000
     """Maximum number of examples to generate for a single latent."""
-<<<<<<< HEAD
-
-    n_splits: int = 5
-    """Number of splits that latents will be divided into."""
-=======
->>>>>>> 8eb4a555
 
 
 @dataclass
 class CacheConfig(Serializable):
-<<<<<<< HEAD
-    dataset_repo: str = "EleutherAI/rpj-v2-sample"
-    """Dataset repository to use for generating latent activations."""
-
-    dataset_split: str = "train[:1%]"
-    """Dataset split to use for generating latent activations.""" 
-=======
     dataset_repo: str = "EleutherAI/fineweb-edu-dedup-10b"
     """Dataset repository to use for generating latent activations."""
 
     dataset_split: str = "train[:1%]"
     """Dataset split to use for generating latent activations."""
->>>>>>> 8eb4a555
 
     dataset_name: str = ""
     """Dataset name to use."""
 
-<<<<<<< HEAD
-    dataset_column_name: str = "raw_content"
-    """Dataset column name to use."""
-=======
     dataset_column: str = "text"
     """Dataset row to use."""
->>>>>>> 8eb4a555
 
     batch_size: int = 32
     """Number of sequences to process in a batch."""
