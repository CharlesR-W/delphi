--- conflicted
+++ resolved
@@ -159,18 +159,14 @@
             latents: Dictionary of latents per module.
         """
         self.cfg = cfg
-<<<<<<< HEAD
         self.buffers: list[TensorBuffer] = []
         self.all_data: dict[str, dict[int, ActivationData] | None] = {}
         self.tokens = None
 
-=======
-        self.buffers = []
         if modules is None:
             self.modules = os.listdir(raw_dir)
         else:
             self.modules = modules
->>>>>>> c344cb2d
         if latents is None:
             self._build(raw_dir)
         else:
@@ -191,7 +187,7 @@
         # TODO: is it possible to do this without loading all data?
         if self.constructor is not None:
             if self.constructor.keywords["constructor_type"] == "neighbour":
-                self.all_data = self._load_all_data(raw_dir, modules)
+                self.all_data = self._load_all_data(raw_dir, self.modules)
 
         self.load_tokens()
 
