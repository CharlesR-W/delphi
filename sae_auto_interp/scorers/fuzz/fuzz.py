import random
import asyncio
from typing import List, Tuple
import torch
from math import ceil

from .sample import Sample
from .prompts.fuzz_prompt import prompt as fuzz_prompt
from .prompts.clean_prompt import prompt as clean_prompt
from .schema import create_response_model
from ..scorer import Scorer, ScorerInput
from ...features import Example
from ...clients.client import Client

import json


class FuzzingScorer(Scorer):
    name = "fuzz"

    def __init__(
        self, 
        client: Client, 
        tokenizer,
        echo: bool = False, 
        execute: bool = True, 
        n_few_shots: int = -1,
<<<<<<< HEAD
        batch_size: int = 1,
        temperature: float = 0.5,
        max_tokens: int = 100,
=======
        batch_size: int = 10,
        temperature: float = 0.0,
        max_tokens: int = 300,
>>>>>>> fc288a87
        threshold: float = 0.3
    ):
        self.client = client
        self.tokenizer = tokenizer  
        self.echo = echo
        self.n_few_shots = n_few_shots
        self.execute = execute

        self.batch_size = batch_size
        self.temperature = temperature
        self.max_tokens = max_tokens
        self.threshold = threshold

    async def __call__(
        self, 
        scorer_in: ScorerInput
    ) -> List[Sample]:
    
        # Build clean and fuzzed batches
        clean_batches, fuzzed_batches = self._prepare(
            test_batches=scorer_in.test_examples, 
            random_examples=scorer_in.random_examples,
            incorrect_examples=scorer_in.extra_examples,
            avg_acts=self.average_n_activations(
                scorer_in.extra_examples
            )
        )

        # Sometimes we just want the prompts for manual labeling,
        # debugging, or other experiments.
        if not self.execute:
            return clean_batches, fuzzed_batches
        
        # Generate responses
        results = await self.process_batches(
            clean_batches + fuzzed_batches, 
            scorer_in.explanation
        )

        return results
    
    def average_n_activations(self, examples) -> float:
        return sum(
            len(torch.nonzero(example.activations)) 
            for example in examples
        ) / len(examples)
        
    def _prepare(self, test_batches, random_examples, incorrect_examples, avg_acts):
        def create_samples(examples, quantile, highlight, ground_truth=True):

            n_incorrect = ceil(avg_acts) \
                if highlight and not ground_truth else 0
            
            return [
                Sample(
                    str_toks=example.decode(self.tokenizer),
                    activations=example.activations,
                    quantile=quantile,
                    highlighted=highlight,
                    ground_truth=ground_truth,
                    n_incorrect=n_incorrect,
                    id=hash(example),
                    threshold=self.threshold
                )
                for example in examples
            ]

        clean = []
        fuzzed = []

        for quantile, batch in enumerate(test_batches):
            clean.extend(create_samples(batch, quantile, False))
            fuzzed.extend(create_samples(batch, quantile, True))


        clean.extend(create_samples(random_examples, -1, False, False))
        fuzzed.extend(create_samples(incorrect_examples, -1, True, False))

        random.shuffle(clean)
        random.shuffle(fuzzed)

        return self._batch(clean), self._batch(fuzzed)
    
    def _batch(self, arr):
        return [
            arr[i:i + self.batch_size] 
            for i in range(0, len(arr), self.batch_size)
        ]
    
    async def process_batches(
        self, 
        batches: List[List[Sample]], 
        explanation: str
    ) -> List[Sample]:
        # Create a list of tasks to be executed concurrently
        tasks = [
            self.query(batch, explanation) 
            for batch in batches
        ]

        # Execute the tasks concurrently
        results = await asyncio.gather(*tasks)

        # Return a flattened list of samples
        return [
            item.default(echo=self.echo)
            for sublist in results 
            for item in sublist
        ]


    def build_prompt(
        self, 
        batch: List[Sample], 
        explanation: str
    ) -> str:
        examples = "\n".join(
            f"Example {i}: {sample.text}" 
            for i, sample in enumerate(batch)
        )

        prompt = fuzz_prompt if batch[0].highlighted else clean_prompt

        return prompt(
            explanation=explanation,
            examples=examples,
            n_test=self.n_few_shots
        )

    async def query(
        self, 
        batch: List[Sample], 
        explanation: str
    ) -> List[Sample]:
        prompt = self.build_prompt(batch, explanation)

        generation_kwargs = {
            "max_tokens": self.max_tokens,
            "temperature": self.temperature,
        }
<<<<<<< HEAD
        schema = create_response_model(len(batch))
        try:
            selections = await self.client.generate(
                prompt,
                schema=schema.model_json_schema(),
                **generation_kwargs
            )

            for i, sample in enumerate(batch):
                sample.predicted = selections[f"example_{i}"] == 1
        
        except RuntimeError:
            selections = {}
            for i,sample in enumerate(batch):
                sample.predicted = -1
        
        
=======

        schema = create_response_model(len(batch))
        selections = await self.client.generate(
            prompt,
            schema=schema.model_json_schema(),
            **generation_kwargs
        )

        for i, sample in enumerate(batch):
            sample.predicted = selections[f"example_{i}"] == 1

        # else:
        #     selections = await self.client.generate(
        #         prompt,
        #         **generation_kwargs
        #     )
            
        #     batch[0].predicted = int(selections[-1]) == 1

>>>>>>> fc288a87
        return batch<|MERGE_RESOLUTION|>--- conflicted
+++ resolved
@@ -25,15 +25,9 @@
         echo: bool = False, 
         execute: bool = True, 
         n_few_shots: int = -1,
-<<<<<<< HEAD
         batch_size: int = 1,
         temperature: float = 0.5,
-        max_tokens: int = 100,
-=======
-        batch_size: int = 10,
-        temperature: float = 0.0,
-        max_tokens: int = 300,
->>>>>>> fc288a87
+        max_tokens: int = 200,
         threshold: float = 0.3
     ):
         self.client = client
@@ -174,7 +168,6 @@
             "max_tokens": self.max_tokens,
             "temperature": self.temperature,
         }
-<<<<<<< HEAD
         schema = create_response_model(len(batch))
         try:
             selections = await self.client.generate(
@@ -192,25 +185,4 @@
                 sample.predicted = -1
         
         
-=======
-
-        schema = create_response_model(len(batch))
-        selections = await self.client.generate(
-            prompt,
-            schema=schema.model_json_schema(),
-            **generation_kwargs
-        )
-
-        for i, sample in enumerate(batch):
-            sample.predicted = selections[f"example_{i}"] == 1
-
-        # else:
-        #     selections = await self.client.generate(
-        #         prompt,
-        #         **generation_kwargs
-        #     )
-            
-        #     batch[0].predicted = int(selections[-1]) == 1
-
->>>>>>> fc288a87
         return batch